--- conflicted
+++ resolved
@@ -114,7 +114,6 @@
                 step="5"
                 required
                 title="Duration in minutes (e.g., 90 for 1 hour 30 minutes)"
-<<<<<<< HEAD
                 placeholder="60 minutes"
               />
             </div>
@@ -131,14 +130,9 @@
                 title="Set to 0 for auto-calculation based on weekly hour requirements, or specify exact number"
                 placeholder="0: auto-calculate slots"
               />
-=======
-                placeholder="90 minutes" />
->>>>>>> 5e8b46cf
             </div>
             <div class="form-group checkbox-group">
-              <label
-                class="checkbox-label"
-                style="display: flex; margin-bottom: 0px; margin-left: 0px">
+              <label class="checkbox-label" style="display: flex; margin-bottom: 0px; margin-left: 0px">
                 <input type="checkbox" id="hasBreak" name="hasBreak" />
                 <span>Enable Break Time</span>
               </label>
@@ -151,7 +145,8 @@
                 name="breakStartTime"
                 value="12:00"
                 disabled
-                title="When does the break start?" />
+                title="When does the break start?"
+              />
             </div>
             <div class="form-group">
               <label>Break End Time</label>
@@ -161,12 +156,8 @@
                 name="breakEndTime"
                 value="13:00"
                 disabled
-<<<<<<< HEAD
                 title="When does the break end?"
               />
-=======
-                title="How long is the break? (e.g., 01:30 for 1 hour 30 minutes)" />
->>>>>>> 5e8b46cf
             </div>
           </div>
 
@@ -213,18 +204,10 @@
           <div class="timetable-placeholder">
             <div class="placeholder-content">
               <h3>No Timetable Generated Yet</h3>
-<<<<<<< HEAD
-              <p>Use the Timetable Generator above to create your schedule</p>
-              <div class="btn-container">
-                <button onclick="scrollToGenerator()" class="btn">Generate Timetable</button>
-=======
               <p class="admin-only">Use the Timetable Generator above to create your schedule</p>
               <p class="teacher-only student-only">Please contact your administrator to generate timetables</p>
               <div class="btn-container admin-only">
-                <button onclick="scrollToGenerator()" class="btn">
-                  Generate Timetable
-                </button>
->>>>>>> 5e8b46cf
+                <button onclick="scrollToGenerator()" class="btn">Generate Timetable</button>
               </div>
             </div>
           </div>
