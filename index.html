--- conflicted
+++ resolved
@@ -100,17 +100,13 @@
             </div>
           </div>
 
-<<<<<<< HEAD
           <button type="submit" class="btn generate-btn">
             Generate Complete Timetable
           </button>
           <div
-            id="timetableGenStatus"
-            style="margin-top: 8px; font-size: 0.95em; color: #555"></div>
-=======
+            id="timetableGenStatus"></div>
           <button type="submit" class="btn generate-btn">Generate Complete Timetable</button>
           <div id="timetableGenStatus"></div>
->>>>>>> f2bd8efb
         </form>
       </div>
 
