--- conflicted
+++ resolved
@@ -25,7 +25,6 @@
           <div class="form-row">
             <div class="form-group">
               <label for="firstName">First Name</label>
-<<<<<<< HEAD
               <input
                 type="text"
                 id="firstName"
@@ -43,19 +42,10 @@
                 placeholder="Enter your last name"
                 autocomplete="family-name"
                 required />
-=======
-              <input type="text" id="firstName" name="firstName" placeholder="Enter your first name" required />
-            </div>
-            <div class="form-group">
-              <label for="lastName">Last Name</label>
-              <input type="text" id="lastName" name="lastName" placeholder="Enter your last name" required />
->>>>>>> ae1fe0ef
             </div>
           </div>
-
           <div class="form-group">
             <label for="email">Email Address</label>
-<<<<<<< HEAD
             <input
               type="email"
               id="email"
@@ -63,9 +53,6 @@
               placeholder="Enter your email address"
               autocomplete="email"
               required />
-=======
-            <input type="email" id="email" name="email" placeholder="Enter your email address" required />
->>>>>>> ae1fe0ef
           </div>
 
           <div class="form-group">
@@ -105,7 +92,6 @@
 
           <div class="form-group">
             <label for="institution">Institution/Organization</label>
-<<<<<<< HEAD
             <input
               type="text"
               id="institution"
@@ -113,9 +99,6 @@
               placeholder="Enter your institution name"
               autocomplete="organization"
               required />
-=======
-            <input type="text" id="institution" name="institution" placeholder="Enter your institution name" required />
->>>>>>> ae1fe0ef
           </div>
 
           <!-- Student-specific fields -->
