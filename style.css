--- conflicted
+++ resolved
@@ -1802,31 +1802,6 @@
   .stats-grid {
     grid-template-columns: 1fr;
   }
-<<<<<<< HEAD
-
-  /* Responsive Modal */
-  .duplicate-modal {
-    width: 95%;
-    margin: 10px;
-  }
-
-  .duplicate-modal-header,
-  .duplicate-modal-body,
-  .duplicate-modal-footer {
-    padding: 20px;
-  }
-
-  .duplicate-modal-header h3 {
-    font-size: 1.2rem;
-  }
-
-  .duplicate-modal-footer {
-    flex-direction: column;
-  }
-
-  .duplicate-modal-footer .btn {
-    width: 100%;
-=======
 }
 
 /* Additional responsive breakpoint for very small screens */
@@ -1918,8 +1893,7 @@
 .auth-logo img {
   width: 48px;
   height: 48px;
-  filter: brightness(0) saturate(100%) invert(43%) sepia(95%) saturate(1464%)
-    hue-rotate(215deg) brightness(95%) contrast(91%);
+  filter: brightness(0) saturate(100%) invert(43%) sepia(95%) saturate(1464%) hue-rotate(215deg) brightness(95%) contrast(91%);
 }
 
 .auth-header h1 {
@@ -2032,12 +2006,12 @@
   background: #ffffff;
 }
 
-.checkbox-container input[type="checkbox"]:checked + .checkmark {
+.checkbox-container input[type="checkbox"]:checked+.checkmark {
   background: linear-gradient(135deg, #667eea 0%, #764ba2 100%);
   border-color: #667eea;
 }
 
-.checkbox-container input[type="checkbox"]:checked + .checkmark::after {
+.checkbox-container input[type="checkbox"]:checked+.checkmark::after {
   content: "✓";
   color: white;
   font-size: 12px;
@@ -2122,11 +2096,9 @@
 .decoration-circle {
   position: absolute;
   border-radius: 50%;
-  background: linear-gradient(
-    135deg,
-    rgba(102, 126, 234, 0.1) 0%,
-    rgba(118, 75, 162, 0.1) 100%
-  );
+  background: linear-gradient(135deg,
+      rgba(102, 126, 234, 0.1) 0%,
+      rgba(118, 75, 162, 0.1) 100%);
   animation: float 6s ease-in-out infinite;
 }
 
@@ -2155,10 +2127,12 @@
 }
 
 @keyframes float {
+
   0%,
   100% {
     transform: translateY(0px) rotate(0deg);
   }
+
   50% {
     transform: translateY(-20px) rotate(180deg);
   }
@@ -2216,8 +2190,13 @@
 }
 
 @keyframes spin {
-  0% { transform: rotate(0deg); }
-  100% { transform: rotate(360deg); }
+  0% {
+    transform: rotate(0deg);
+  }
+
+  100% {
+    transform: rotate(360deg);
+  }
 }
 
 /* Responsive Design for Auth Pages */
@@ -2284,6 +2263,5 @@
   .auth-btn {
     padding: 16px 25px;
     font-size: 15px;
->>>>>>> 0d810c31
   }
 }