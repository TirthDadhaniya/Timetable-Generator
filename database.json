--- conflicted
+++ resolved
@@ -658,9 +658,6 @@
     "Auditorium"
   ],
   "generatedTimetables": [],
-<<<<<<< HEAD
-  "savedTimetables": [],
-=======
   "savedTimetables": [
     {
       "id": "1757673866998",
@@ -2088,7 +2085,6 @@
     }
   ],
   "userSessions": [],
->>>>>>> 5e8b46cf
   "settings": {
     "defaultCollegeStartTime": "09:00",
     "defaultCollegeEndTime": "17:00",
